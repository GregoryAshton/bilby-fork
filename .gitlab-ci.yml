--- conflicted
+++ resolved
@@ -18,18 +18,8 @@
   stage: test
   image: bilbydev/test-suite-py2
   before_script:
-<<<<<<< HEAD
-    - pip install -r requirements.txt
-    - pip install -r optional_requirements.txt
-=======
-    - apt-get update -y
-    - apt-get install gcc -y
-    - apt install -y libgl1-mesa-glx
-    - pip install pip --upgrade
-    - pip install pipenv
-    - pip install enum
+    # Install the dependencies specified in the Pipfile
     - pipenv install --two --python=/opt/conda/bin/python2 --system --deploy
->>>>>>> 09083d03
   script:
     - python setup.py install
     # Run tests without finding coverage
@@ -40,21 +30,8 @@
   stage: test
   image: bilbydev/test-suite-py3
   before_script:
-<<<<<<< HEAD
-    - pip install -r requirements.txt
-    - pip install -r optional_requirements.txt
-=======
-    - apt-get update -y
-    - apt-get install gcc -y
-    - apt install -y libgl1-mesa-glx
-    - pip install pip --upgrade
-    - pip install 'coverage>=4.5'
-    - pip install coverage-badge
-    - pip install flake8
-    - pip install pytest-cov
-    - pip install pipenv
+    # Install the dependencies specified in the Pipfile
     - pipenv install --three --python=/opt/conda/bin/python --system --deploy
->>>>>>> 09083d03
   script:
     - python setup.py install
 
@@ -67,7 +44,6 @@
     - coverage-badge -o coverage_badge.svg -f
 
     # Make the documentation
-    - pip install -r docs/requirements.txt
     - cd docs
     - conda install -y make
     - make clean
