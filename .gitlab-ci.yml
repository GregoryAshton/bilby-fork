# This script is an edited version of the example found at
# https://git.ligo.org/lscsoft/example-ci-project/blob/python/.gitlab-ci.yml
# Each 0th-indentation level is a job that will be run within GitLab CI
# The only exception are a short list of reserved keywords
#
# https://docs.gitlab.com/ee/ci/yaml/#gitlab-ci-yml

# stages is a reserved keyword that defines job dependencies and
# parallelization. each stage runs in parallel but must complete
# before the next stage begins

stages:
  - test
  - deploy

# test example on python 2
python-2:
  stage: test
  image: bilbydev/test-suite-py2
  before_script:
    # Source the .bashrc for MultiNest
    - source /root/.bashrc
    # Install the dependencies specified in the Pipfile
    - pipenv install --two --python=/opt/conda/bin/python2 --system --deploy
  script:
    - python setup.py install
    # Run tests without finding coverage
    - pytest --ignore=test/utils_py3_test.py

# test example on python 3
python-3:
  stage: test
  image: bilbydev/test-suite-py3
  before_script:
    # Source the .bashrc for MultiNest
    - source /root/.bashrc
    # Install the dependencies specified in the Pipfile
    - pipenv install --three --python=/opt/conda/bin/python --system --deploy
  script:
    - python setup.py install

    # Run pyflakes
    - flake8 .

    # Run tests and collect coverage data
    - pytest --cov=bilby
    - coverage html
    - coverage-badge -o coverage_badge.svg -f

    # Make the documentation
    - cd docs
    - conda install -y make
    - make clean
    - make html

  artifacts:
    paths:
      - htmlcov/
      - coverage_badge.svg
      - docs/_build/html/

pages:
  stage: deploy
  dependencies:
    - python-3
    - python-2
  script:
    - mkdir public/
    - mv htmlcov/ public/
<<<<<<< HEAD
    - mv /builds/lscsoft/bilby/coverage_badge.svg public/
=======
    - mv coverage_badge.svg public/
>>>>>>> d2797b95
    - mv docs/_build/html/* public/
  artifacts:
    paths:
      - public
    expire_in: 30 days
  only:
    - master<|MERGE_RESOLUTION|>--- conflicted
+++ resolved
@@ -67,11 +67,7 @@
   script:
     - mkdir public/
     - mv htmlcov/ public/
-<<<<<<< HEAD
-    - mv /builds/lscsoft/bilby/coverage_badge.svg public/
-=======
     - mv coverage_badge.svg public/
->>>>>>> d2797b95
     - mv docs/_build/html/* public/
   artifacts:
     paths:
