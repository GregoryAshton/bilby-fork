#!/bin/python
"""
A script to demonstrate how to use your own source model
"""
from __future__ import division, print_function
import tupak
import numpy as np

# First set up logging and some output directories and labels
tupak.utils.setup_logger()
outdir = 'outdir'
label = 'create_your_own_source_model'
sampling_frequency = 4096
time_duration = 1


# Here we define out source model - this is the sine-Gaussian model in the
# frequency domain.
def sine_gaussian(f, A, f0, tau, phi0, geocent_time, ra, dec, psi):
    arg = -(np.pi * tau * (f-f0))**2 + 1j * phi0
    plus = np.sqrt(np.pi) * A * tau * np.exp(arg) / 2.
    cross = plus * np.exp(1j*np.pi/2)
    return {'plus': plus, 'cross': cross}


# We now define some parameters that we will inject and then a waveform generator
injection_parameters = dict(A=1e-21, f0=10, tau=1, phi0=0, geocent_time=0,
                            ra=0, dec=0, psi=0)
waveform_generator = tupak.waveform_generator.WaveformGenerator(
    frequency_domain_source_model=sine_gaussian,
<<<<<<< HEAD
    sampling_frequency=H1.sampling_frequency,
    time_duration=H1.duration)
=======
    sampling_frequency=sampling_frequency,
    time_duration=time_duration,
    parameters=injection_parameters)
hf_signal = waveform_generator.frequency_domain_strain()

# Set up interferometers.
IFOs = [tupak.detector.get_interferometer_with_fake_noise_and_injection(
    name, injection_polarizations=hf_signal,
    injection_parameters=injection_parameters, time_duration=time_duration,
    sampling_frequency=sampling_frequency, outdir=outdir)
    for name in ['H1', 'L1', 'V1']]

# Here we define the priors for the search. We use the injection parameters
# except for the amplitude, f0, and geocent_time
prior = injection_parameters.copy()
prior['A'] = tupak.prior.Uniform(0, 1e-20, 'A')
prior['f0'] = tupak.prior.Uniform(0, 20, 'f')
prior['geocent_time'] = tupak.prior.Uniform(-0.01, 0.01, 'geocent_time')
>>>>>>> cc323c25

likelihood = tupak.likelihood.Likelihood(IFOs, waveform_generator)

result = tupak.sampler.run_sampler(
    likelihood, prior, sampler='dynesty', outdir=outdir, label=label,
    resume=False, sample='unif')
result.plot_walks()
result.plot_distributions()
result.plot_corner()
print(result)<|MERGE_RESOLUTION|>--- conflicted
+++ resolved
@@ -28,10 +28,6 @@
                             ra=0, dec=0, psi=0)
 waveform_generator = tupak.waveform_generator.WaveformGenerator(
     frequency_domain_source_model=sine_gaussian,
-<<<<<<< HEAD
-    sampling_frequency=H1.sampling_frequency,
-    time_duration=H1.duration)
-=======
     sampling_frequency=sampling_frequency,
     time_duration=time_duration,
     parameters=injection_parameters)
@@ -50,7 +46,6 @@
 prior['A'] = tupak.prior.Uniform(0, 1e-20, 'A')
 prior['f0'] = tupak.prior.Uniform(0, 20, 'f')
 prior['geocent_time'] = tupak.prior.Uniform(-0.01, 0.01, 'geocent_time')
->>>>>>> cc323c25
 
 likelihood = tupak.likelihood.Likelihood(IFOs, waveform_generator)
 
